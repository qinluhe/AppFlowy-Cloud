--- conflicted
+++ resolved
@@ -260,7 +260,6 @@
     Ok(bytes)
   }
 
-<<<<<<< HEAD
   pub async fn duplicate_published_to_workspace(
     &self,
     workspace_id: &str,
@@ -279,22 +278,6 @@
     AppResponse::<()>::from_response(resp).await?.into_error()
   }
 
-  pub async fn get_published_view_comments(
-    &self,
-    view_id: &uuid::Uuid,
-  ) -> Result<GlobalComments, AppResponseError> {
-    let url = format!(
-      "{}/api/workspace/published-info/{}/comment",
-      self.base_url, view_id
-    );
-    let resp = self.cloud_client.get(&url).send().await?;
-    AppResponse::<GlobalComments>::from_response(resp)
-      .await?
-      .into_data()
-  }
-
-=======
->>>>>>> 4f8c6fef
   pub async fn get_published_view_reactions(
     &self,
     view_id: &uuid::Uuid,
