--- conflicted
+++ resolved
@@ -6,15 +6,11 @@
 use collab_folder::{
   CollabOrigin, Folder, RepeatedViewIdentifier, View, ViewIcon, ViewIdentifier, ViewLayout,
 };
-<<<<<<< HEAD
-use database::{collab::CollabStorage, publish::select_published_data_for_view_id};
-=======
 use collab_rt_entity::user::RealtimeUser;
 use collab_rt_entity::{ClientCollabMessage, UpdateSync};
 use collab_rt_protocol::{Message, SyncMessage};
 use database::collab::CollabStorage;
 use database::publish::select_published_data_for_view_id;
->>>>>>> 2adee6ba
 use database_entity::dto::CollabParams;
 use sqlx::PgPool;
 use std::{collections::HashMap, sync::Arc};
@@ -102,7 +98,7 @@
     let mut txn = self.pg_pool.begin().await?;
 
     // new view after deep copy
-    // this is the root of the document duplicated
+    // this is the root of the document/database duplicated
     let mut root_view = match self
       .deep_copy_txn(
         &mut txn,
@@ -167,8 +163,7 @@
       )
       .await?;
 
-    // broadcast to group
-    // TODO(zack): broadcast update instead of stopping the group
+    // broadcast to collab group if exists
     if let Some(group) = self.group_manager.get_group(&self.dest_workspace_id).await {
       let (collab_message_sender, _collab_message_receiver) = futures::channel::mpsc::channel(1);
       let (mut message_by_oid_sender, message_by_oid_receiver) = futures::channel::mpsc::channel(1);
